--- conflicted
+++ resolved
@@ -647,11 +647,7 @@
 dependencies = [
     { name = "numpy" },
     { name = "opencv-python" },
-<<<<<<< HEAD
     { name = "pydantic" },
-    { name = "pynetworktables" },
-=======
->>>>>>> 71001ad1
     { name = "robotpy", extra = ["cscore"] },
 ]
 
@@ -659,11 +655,7 @@
 requires-dist = [
     { name = "numpy", specifier = ">=2.2.1" },
     { name = "opencv-python", specifier = ">=4.11.0.86" },
-<<<<<<< HEAD
     { name = "pydantic", specifier = ">=2.11.3" },
-    { name = "pynetworktables", specifier = ">=2021.0.0" },
-=======
->>>>>>> 71001ad1
     { name = "robotpy", extras = ["cscore"], specifier = ">=2025.3.2.0" },
 ]
 
